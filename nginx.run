--- conflicted
+++ resolved
@@ -39,7 +39,6 @@
   # directories exist and certs is empty, let's put in a cert
   # We'll use a self-signed to start, and let LetsEncrypt replace
   openssl req -x509 -newkey rsa:4096 -keyout /etc/pki/tls/private/key.pem -out /etc/pki/tls/certs/cert.pem -nodes -days 1 -subj "/CN=${SERVER}"
-<<<<<<< HEAD
   if [ $USE_CERTBOT -ne 0 ]
   then
     /usr/sbin/nginx &
@@ -50,15 +49,6 @@
     sleep 1
     pkill nginx
   fi
-=======
-  /usr/sbin/nginx &
-  sleep 2
-  ## Note, -ie means inplace, suffix with 'e', '-i -e' means in-place, with no suffix, then run expression
-  sed -i -e "s/#server_name/server_name ${SERVER};/" /etc/nginx/sites-available/default
-  certbot --nginx -n --register-unsafely-without-email --keep-until-expiring --agree-tos --domains ${SERVER}
-  sleep 1
-  pkill nginx
->>>>>>> 97764754
 fi
 
 /usr/sbin/nginx -t
