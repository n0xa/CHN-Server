#!/bin/bash

trap "exit 130" SIGINT
trap "exit 137" SIGKILL
trap "exit 143" SIGTERM

generate_config () {
  source {{ sysconfig_dir }}/chnserver

  cd {{ server_dir }}

  if [[ ! -f ./config.py ]]
  then

    if [[ -z ${EMAIL} ]]
    then
      echo "Admin email is required"
      exit 1
    else
      EMAIL="--email ${EMAIL}"
    fi

    if [[ -z ${SERVER_BASE_URL} ]]
    then
      echo "Base url is required"
      exit 1
    else
      SERVER_BASE_URL="--base_url ${SERVER_BASE_URL}"
    fi

    if [[ ! -z "${HONEYMAP_URL}" ]]
    then
      HONEYMAP_URL="--honeymap_url ${HONEYMAP_URL}"
    else
      HONEYMAP_URL=""
    fi

    if [[ ! -z "${REDIS_URL}" ]]
    then
      REDIS_URL="--redis_url ${REDIS_URL}"
    else
      REDIS_URL=""
    fi

    if [[ -z ${MAIL_SERVER} ]]
    then
      echo "Mail server is required"
      exit 1
    else
      MAIL_SERVER="--mail_server ${MAIL_SERVER}"
    fi

    if [[ -z ${MAIL_PORT} ]]
    then
      echo "Mail port is required"
      exit 1
    else
      MAIL_PORT="--mail_port ${MAIL_PORT}"
    fi

    if [[ "${MAIL_TLS}" == "y" ]]
    then
      MAIL_TLS="--mail_tls"
    else
      MAIL_TLS=""
    fi

    if [[ "${MAIL_SSL}" == "y" ]]
    then
      MAIL_SSL="--mail_ssl"
    else
      MAIL_SSL=""
    fi

    if [[ ! -z "${MAIL_USER}" ]]
    then
      MAIL_USER="--mail_user ${MAIL_USER}"
    else
      MAIL_USER=""
    fi

    if [[ ! -z "${MAIL_PASSWORD}" ]]
    then
      MAIL_PASSWORD="--mail_pass ${MAIL_PASSWORD}"
    else
      MAIL_PASSWORD=""
    fi

    if [[ ! -z "${DEFAULT_MAIL_SENDER}" ]]
    then
      DEFAULT_MAIL_SENDER="--mail_sender ${DEFAULT_MAIL_SENDER}"
    else
      DEFAULT_MAIL_SENDER=""
    fi

    if [[ ! -z "${LOG_FILE_PATH}" ]]
    then
      LOG_FILE_PATH="--log_file_path ${LOG_FILE_PATH}"
    else
      LOG_FILE_PATH=""
    fi

    if [[ ! -z "${DEBUG}" ]]
    then
      DEBUG="--debug ${DEBUG}"
    else
      DEBUG=""
    fi

    if [[ ! -z "${MONGODB_HOST}" ]]
    then
      MONGODB_HOST="--mongo_host ${MONGODB_HOST}"
    else
      MONGODB_HOST=""
    fi

    if [[ -z ${MONGODB_PORT} ]]
    then
      echo "MongoDB port is required"
      exit 1
    else
      MONGODB_PORT="--mongo_port ${MONGODB_PORT}"
    fi

    python generateconfig.py unattended ${EMAIL} \
                                        ${SERVER_BASE_URL} \
                                        ${HONEYMAP_URL} \
                                        ${REDIS_URL} \
                                        ${MAIL_SERVER} \
                                        ${MAIL_PORT} \
                                        ${MAIL_SSL} \
                                        ${MAIL_TLS} \
                                        ${MAIL_USER} \
                                        ${MAIL_PASSWORD} \
                                        ${DEFAULT_MAIL_SENDER} \
                                        ${LOG_FILE_PATH} \
                                        ${MONGODB_HOST} \
                                        ${MONGODB_PORT}

    if [[ "${1}" == "--no-db-init" ]]
    then
      return
    else
      python initdatabase.py
      return $?
    fi
  fi
}

make_logdir () {

  cd {{ server_dir }}

  local log_file_path=$(awk '/LOG_FILE_PATH/ {print $3}' /opt/config.py |sed "s/'//g")
  local logdir=$(awk -F/ 'BEGIN{FS=OFS="/"}{NF--; print}' <<< ${log_file_path})

  mkdir -p ${logdir}
  touch ${log_file_path}

  chown -R {{ nginx_user}}.root ${log_file_path}
}

startup () {

  cd {{ server_dir }}

  exec uwsgi --socket /tmp/uwsgi.sock \
             --module mhn:mhn \
             --chmod-socket=666 \
             --buffer-size 04960
}

main () {
  local opts="${@}"

  if [[ "${opts[0]}" == "--config-only" ]] || [[ "${opts[0]}" == "-c" ]]
  then
    generate_config --no-db-init
  else
    generate_config
    make_logdir
    startup
  fi
}

<<<<<<< HEAD
  if [[ ! -z "${HPFEEDS_HOST}" ]]
  then
    HPFEEDS_HOST="--hpfeeds_host ${HPFEEDS_HOST}"
  else
    HPFEEDS_HOST=""
  fi

  if [[ -z ${HPFEEDS_PORT} ]]
  then
    echo "HPFeeds port is required"
    exit 1
  else
    HPFEEDS_PORT="--hpfeeds_port ${HPFEEDS_PORT}"
  fi

  python generateconfig.py unattended ${EMAIL} \
                                      ${SERVER_BASE_URL} \
                                      ${HONEYMAP_URL} \
                                      ${REDIS_URL} \
                                      ${MAIL_SERVER} \
                                      ${MAIL_PORT} \
                                      ${MAIL_SSL} \
                                      ${MAIL_TLS} \
                                      ${MAIL_USER} \
                                      ${MAIL_PASSWORD} \
                                      ${DEFAULT_MAIL_SENDER} \
                                      ${LOG_FILE_PATH} \
                                      ${MONGODB_HOST} \
                                      ${MONGODB_PORT} \
                                      ${HPFEEDS_HOST} \
                                      ${HPFEEDS_PORT}

  python initdatabase.py &
fi

LOG_FILE_PATH=$(awk '/LOG_FILE_PATH/ {print $3}' /opt/config.py |sed "s/'//g")
LOG_DIR=$(awk -F/ 'BEGIN{FS=OFS="/"}{NF--; print}' <<< ${LOG_FILE_PATH})

mkdir -p ${LOG_DIR}
touch ${LOG_FILE_PATH}

chown -R {{ nginx_user}}.root ${LOG_FILE_PATH}

exec uwsgi --socket /tmp/uwsgi.sock \
           --module mhn:mhn \
           --chmod-socket=666 \
           --buffer-size 04960
=======
main "${@}"
>>>>>>> 2dcbd68f
<|MERGE_RESOLUTION|>--- conflicted
+++ resolved
@@ -121,7 +121,22 @@
     else
       MONGODB_PORT="--mongo_port ${MONGODB_PORT}"
     fi
-
+    
+    if [[ ! -z "${HPFEEDS_HOST}" ]]
+    then
+      HPFEEDS_HOST="--hpfeeds_host ${HPFEEDS_HOST}"
+    else
+      HPFEEDS_HOST=""
+    fi
+
+    if [[ -z ${HPFEEDS_PORT} ]]
+    then
+      echo "HPFeeds port is required"
+      exit 1
+    else
+      HPFEEDS_PORT="--hpfeeds_port ${HPFEEDS_PORT}"
+    fi
+    
     python generateconfig.py unattended ${EMAIL} \
                                         ${SERVER_BASE_URL} \
                                         ${HONEYMAP_URL} \
@@ -135,8 +150,11 @@
                                         ${DEFAULT_MAIL_SENDER} \
                                         ${LOG_FILE_PATH} \
                                         ${MONGODB_HOST} \
-                                        ${MONGODB_PORT}
-
+                                        ${MONGODB_PORT} \
+                                        ${HPFEEDS_HOST} \
+                                        ${HPFEEDS_PORT}
+                                        
+ 
     if [[ "${1}" == "--no-db-init" ]]
     then
       return
@@ -183,54 +201,4 @@
   fi
 }
 
-<<<<<<< HEAD
-  if [[ ! -z "${HPFEEDS_HOST}" ]]
-  then
-    HPFEEDS_HOST="--hpfeeds_host ${HPFEEDS_HOST}"
-  else
-    HPFEEDS_HOST=""
-  fi
-
-  if [[ -z ${HPFEEDS_PORT} ]]
-  then
-    echo "HPFeeds port is required"
-    exit 1
-  else
-    HPFEEDS_PORT="--hpfeeds_port ${HPFEEDS_PORT}"
-  fi
-
-  python generateconfig.py unattended ${EMAIL} \
-                                      ${SERVER_BASE_URL} \
-                                      ${HONEYMAP_URL} \
-                                      ${REDIS_URL} \
-                                      ${MAIL_SERVER} \
-                                      ${MAIL_PORT} \
-                                      ${MAIL_SSL} \
-                                      ${MAIL_TLS} \
-                                      ${MAIL_USER} \
-                                      ${MAIL_PASSWORD} \
-                                      ${DEFAULT_MAIL_SENDER} \
-                                      ${LOG_FILE_PATH} \
-                                      ${MONGODB_HOST} \
-                                      ${MONGODB_PORT} \
-                                      ${HPFEEDS_HOST} \
-                                      ${HPFEEDS_PORT}
-
-  python initdatabase.py &
-fi
-
-LOG_FILE_PATH=$(awk '/LOG_FILE_PATH/ {print $3}' /opt/config.py |sed "s/'//g")
-LOG_DIR=$(awk -F/ 'BEGIN{FS=OFS="/"}{NF--; print}' <<< ${LOG_FILE_PATH})
-
-mkdir -p ${LOG_DIR}
-touch ${LOG_FILE_PATH}
-
-chown -R {{ nginx_user}}.root ${LOG_FILE_PATH}
-
-exec uwsgi --socket /tmp/uwsgi.sock \
-           --module mhn:mhn \
-           --chmod-socket=666 \
-           --buffer-size 04960
-=======
-main "${@}"
->>>>>>> 2dcbd68f
+main "${@}"