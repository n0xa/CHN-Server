--- conflicted
+++ resolved
@@ -10,11 +10,7 @@
 version: '2'
 services:
     wordpot:
-<<<<<<< HEAD
-        image: stingar/wordpot${ARCH}:latest
-=======
-        image: stingar/wordpot:1.7
->>>>>>> ffb02242
+        image: stingar/wordpot${ARCH}:1.7
         volumes:
             - ./wordpot.sysconfig:/etc/default/wordpot:z
             - ./wordpot:/etc/wordpot:z
