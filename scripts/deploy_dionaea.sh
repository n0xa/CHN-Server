#!/bin/bash

URL=$1
DEPLOY=$2
ARCH=$4
SERVER=$(echo ${URL} | awk -F/ '{print $3}')

echo 'Creating docker-compose.yml...'
cat << EOF > ./docker-compose.yml
version: '2'
services:
  dionaea:
<<<<<<< HEAD
    image: stingar/dionaea${ARCH}:latest
=======
    image: stingar/dionaea:1.7
>>>>>>> ffb02242
    volumes:
      - ./dionaea.sysconfig:/etc/default/dionaea:z
      - ./dionaea/dionaea:/etc/dionaea/:z
    ports:
      - "21:21"
      - "23:23"
      - "69:69"
      - "80:80"
      - "123:123"
      - "135:135"
      - "443:443"
      - "445:445"
      - "1433:1433"
      - "1723:1723"
      - "1883:1883"
      - "1900:1900"
      - "3306:3306"
      - "5000:5000"
      - "5060:5060"
      - "5061:5061"
      - "11211:11211"
      - "27017:27017"
EOF
echo 'Done!'
echo 'Creating dionaea.sysconfig...'
cat << EOF > dionaea.sysconfig
#
# This can be modified to change the default setup of the dionaea unattended installation

DEBUG=false

# IP Address of the honeypot
# Leaving this blank will default to the docker container IP
IP_ADDRESS=

CHN_SERVER="${URL}"
DEPLOY_KEY=${DEPLOY}

# Network options
LISTEN_ADDRESSES="0.0.0.0"
LISTEN_INTERFACES="eth0"


# Service options
# blackhole, epmap, ftp, http, memcache, mirror, mongo, mqtt, mssql, mysql, pptp, sip, smb, tftp, upnp
SERVICES=(blackhole epmap ftp http memcache mirror mongo mqtt pptp sip smb tftp upnp)

DIONAEA_JSON="/etc/dionaea/dionaea.json"

# Logging options
HPFEEDS_ENABLED=true
FEEDS_SERVER="${SERVER}"
FEEDS_SERVER_PORT=10000

# Comma separated tags for honeypot
TAGS=""
EOF
echo 'Done!'
echo ''
echo ''
echo 'Type "docker-compose ps" to confirm your honeypot is running'
echo 'You may type "docker-compose logs" to get any error or informational logs from your honeypot'<|MERGE_RESOLUTION|>--- conflicted
+++ resolved
@@ -10,11 +10,7 @@
 version: '2'
 services:
   dionaea:
-<<<<<<< HEAD
-    image: stingar/dionaea${ARCH}:latest
-=======
-    image: stingar/dionaea:1.7
->>>>>>> ffb02242
+    image: stingar/dionaea${ARCH}:1.7
     volumes:
       - ./dionaea.sysconfig:/etc/default/dionaea:z
       - ./dionaea/dionaea:/etc/dionaea/:z
