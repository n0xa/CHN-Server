--- conflicted
+++ resolved
@@ -10,11 +10,7 @@
 version: '2'
 services:
   cowrie:
-<<<<<<< HEAD
-    image: stingar/cowrie${ARCH}:latest
-=======
-    image: stingar/cowrie:1.7
->>>>>>> ffb02242
+    image: stingar/cowrie${ARCH}:1.7
     volumes:
       - ./cowrie.sysconfig:/etc/default/cowrie:z
       - ./cowrie:/etc/cowrie:z
