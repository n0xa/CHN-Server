#!/bin/bash

URL=$1
DEPLOY=$2
ARCH=$4
SERVER=$(echo ${URL} | awk -F/ '{print $3}')

echo 'Creating docker-compose.yml...'
cat << EOF > ./docker-compose.yml
version: '2'
services:
    amun:
<<<<<<< HEAD
        image: stingar/amun${ARCH}:latest
=======
        image: stingar/amun:1.7
>>>>>>> ffb02242
        volumes:
            - ./amun.sysconfig:/etc/default/amun:z
            - ./amun:/etc/amun:z
        ports:
            - "445:445"
EOF
echo 'Done!'
echo 'Creating amun.sysconfig...'
cat << EOF > amun.sysconfig
# This file is read from /etc/sysconfig/amun or /etc/default/amun
# depending on the base distro
#
# This can be modified to change the default setup of the amun unattended installation

DEBUG=false

# IP Address of the honeypot
# Leaving this blank will default to the docker container IP
IP_ADDRESS=

# CHN Server api to register to
CHN_SERVER="${URL}"

# Server to stream data to
FEEDS_SERVER="${SERVER}"
FEEDS_SERVER_PORT=10000

# Deploy key from the FEEDS_SERVER administrator
# This is a REQUIRED value
DEPLOY_KEY=${DEPLOY}

# Registration information file
# If running in a container, this needs to persist
AMUN_JSON="/etc/amun/amun.json"

# Comma separated tags for honeypot
TAGS=""
EOF
echo 'Done!'
echo ''
echo ''
echo 'Type "docker-compose ps" to confirm your honeypot is running'
echo 'You may type "docker-compose logs" to get any error or informational logs from your honeypot'<|MERGE_RESOLUTION|>--- conflicted
+++ resolved
@@ -10,11 +10,7 @@
 version: '2'
 services:
     amun:
-<<<<<<< HEAD
-        image: stingar/amun${ARCH}:latest
-=======
-        image: stingar/amun:1.7
->>>>>>> ffb02242
+        image: stingar/amun${ARCH}:1.7
         volumes:
             - ./amun.sysconfig:/etc/default/amun:z
             - ./amun:/etc/amun:z
