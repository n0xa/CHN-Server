#!/bin/bash

URL=$1
DEPLOY=$2
ARCH=$4
SERVER=$(echo ${URL} | awk -F/ '{print $3}')

echo 'Creating docker-compose.yml...'
cat << EOF > ./docker-compose.yml
version: '2'
services:
    uhp:
<<<<<<< HEAD
        image: stingar/uhp${ARCH}:latest
=======
        image: stingar/uhp:1.7
>>>>>>> ffb02242
        volumes:
            - ./uhp.sysconfig:/etc/default/uhp:z
            - ./uhp:/etc/uhp:z
        ports:
            - "25:2525"
EOF
echo 'Done!'
echo 'Creating uhp.sysconfig...'
cat << EOF > uhp.sysconfig
# This file is read from /etc/sysconfig/uhp or /etc/default/uhp
# depending on the base distro
#
# This can be modified to change the default setup of the uhp unattended installation

DEBUG=false

# IP Address of the honeypot
# Leaving this blank will default to the docker container IP
IP_ADDRESS=

# CHN Server api to register to
CHN_SERVER="${URL}"

# Server to stream data to
FEEDS_SERVER="${SERVER}"
FEEDS_SERVER_PORT=10000

# Deploy key from the FEEDS_SERVER administrator
# This is a REQUIRED value
DEPLOY_KEY=${DEPLOY}

# Registration information file
# If running in a container, this needs to persist
UHP_JSON="/etc/uhp/uhp.json"

# Defaults include auto-config-gen.json, avtech-devices.json, generic-listener.json,
# hajime.json, http-log-headers.json, http.json, pop3.json, and smtp.json
UHP_CONFIG="smtp.json"

UHP_LISTEN_PORT=2525

# Comma separated tags for honeypot
TAGS=""
EOF
echo 'Done!'
echo ''
echo ''
echo 'Type "docker-compose ps" to confirm your honeypot is running'
echo 'You may type "docker-compose logs" to get any error or informational logs from your honeypot'<|MERGE_RESOLUTION|>--- conflicted
+++ resolved
@@ -10,11 +10,7 @@
 version: '2'
 services:
     uhp:
-<<<<<<< HEAD
-        image: stingar/uhp${ARCH}:latest
-=======
-        image: stingar/uhp:1.7
->>>>>>> ffb02242
+        image: stingar/uhp${ARCH}:1.7
         volumes:
             - ./uhp.sysconfig:/etc/default/uhp:z
             - ./uhp:/etc/uhp:z
