--- conflicted
+++ resolved
@@ -10,11 +10,7 @@
 version: '2'
 services:
     rdphoney:
-<<<<<<< HEAD
-        image: stingar/rdphoney${ARCH}:latest
-=======
-        image: stingar/rdphoney:1.7
->>>>>>> ffb02242
+        image: stingar/rdphoney${ARCH}:1.7
         volumes:
             - ./rdphoney.sysconfig:/etc/sysconfig/rdphoney:z
             - ./rdphoney:/etc/rdphoney:z
