#!/bin/bash

URL=$1
DEPLOY=$2
ARCH=$4
SERVER=$(echo ${URL} | awk -F/ '{print $3}')

echo 'Creating docker-compose.yml...'
cat << EOF > ./docker-compose.yml
version: '2'
services:
    glastopf:
<<<<<<< HEAD
        image: stingar/glastopf${ARCH}:latest
=======
        image: stingar/glastopf:1.7
>>>>>>> ffb02242
        volumes:
            - ./glastopf.sysconfig:/etc/default/glastopf:z
            - ./glastopf:/etc/glastopf:z
        ports:
            - "8080:8080"
EOF
echo 'Done!'
echo 'Creating glastopf.sysconfig...'
cat << EOF > glastopf.sysconfig
# This file is read from /etc/default/glastopf
# depending on the base distro
#
# This can be modified to change the default setup of the glastopf unattended installation

DEBUG=false

# IP Address of the honeypot
# Leaving this blank will default to the docker container IP
IP_ADDRESS=

# CHN Server api to register to
CHN_SERVER="${URL}"

# Server to stream data to
FEEDS_SERVER="${SERVER}"
FEEDS_SERVER_PORT=10000

# Deploy key from the FEEDS_SERVER administrator
# This is a REQUIRED value
DEPLOY_KEY=${DEPLOY}

# Registration information file
# If running in a container, this needs to persist
GLASTOPF_JSON="/etc/glastopf/glastopf.json"

GLASTOPF_PORT=8080

# Comma separated tags for honeypot
TAGS=""
EOF
echo 'Done!'
echo ''
echo ''
echo 'Type "docker-compose ps" to confirm your honeypot is running'
echo 'You may type "docker-compose logs" to get any error or informational logs from your honeypot'<|MERGE_RESOLUTION|>--- conflicted
+++ resolved
@@ -10,11 +10,7 @@
 version: '2'
 services:
     glastopf:
-<<<<<<< HEAD
-        image: stingar/glastopf${ARCH}:latest
-=======
-        image: stingar/glastopf:1.7
->>>>>>> ffb02242
+        image: stingar/glastopf${ARCH}:1.7
         volumes:
             - ./glastopf.sysconfig:/etc/default/glastopf:z
             - ./glastopf:/etc/glastopf:z
