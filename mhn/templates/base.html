<!doctype html>
    <head>
        <title>{% block title %}{% endblock %}</title>
        <title>{% block extra_head %}{% endblock %}</title>
	<script type=text/javascript>
    		$SCRIPT_ROOT = {{ request.script_root|tojson|safe }};
  	</script>
        <script src="{{ url_for('static', filename='js/vendor/jquery.js') }}"></script>
        <link rel="stylesheet" href="{{ url_for('static', filename='css/foundation.min.css') }}">
        <link rel="stylesheet" href="{{ url_for('static', filename='css/normalize.css') }}">
        <script src="{{ url_for('static', filename='js/vendor/foundation.min.js') }}"></script>
        <script src="{{ url_for('static', filename='js/vendor/modernizr.js') }}"></script>
        <script src="{{ url_for('static', filename='js/main.js') }}"></script>
    </head>
    <body>
        {% if user.is_authenticated %}
        <nav class="top-bar" style="margin-bottom: 30px;"  data-topbar>
            <ul class="title-area">
                <li class="name">
                    <h1><a href="{{ url_for('ui.dashboard') }}">CHN Server</a></h1>
                </li>
            </ul>
            <section class="top-bar-section">
                <!-- Left Nav Section -->
                <ul class="left">
                    <li><a href="{{ url_for('ui.deploy_mgmt') }}">Deploy</a></li>
                    <li><a href="{{ url_for('ui.get_attacks') }}">Attacks</a></li>
<<<<<<< HEAD
                    <li><a href="{{ url_for('ui.get_feeds', channel='snort.alerts') }}">Payloads</a></li>
                    <li class="has-dropdown">
                        <a href="{{ url_for('ui.get_rules') }}">Rules</a>
                        <ul class="dropdown">
                            <li><label>Manage</label></li>
                            <li><a href="{{ url_for('ui.get_rules') }}">Activate/Deactivate</a></li>
                            <li><a href="{{ url_for('ui.rule_sources_mgmt') }}">Sources</a></li>
                            <li><label>Download</label></li>
                            <li><a href="{{ url_for('api.get_rules', plaintext=true) }}">Live Render</a></li>
                            <li><a href="{{ url_for('static', filename='mhn.rules') }}">Pre-Rendered</a></li>
                        </ul>
                    </li>
=======
                    <li><a href="{{ url_for('ui.get_feeds', channel='dionaea.capture') }}">Payloads</a></li>
>>>>>>> bba1a891
                    <li class="has-dropdown">
                        <a href="{{ url_for('ui.get_sensors') }}">Sensors</a>
                        <ul class="dropdown">
                            <li><a href="{{ url_for('ui.get_sensors') }}">View sensors</a></li>
                            <li><a href="{{ url_for('ui.add_sensor') }}">Add sensor</a></li>
                        </ul>
                    </li>
            
				
				
			 <li class="has-dropdown">
                        <a href="{{ url_for('ui.chart') }}">Charts</a>
                        <ul class="dropdown">
			    <li><a href="{{ url_for('graph_passwords') }}">Kippo/Cowrie Top Passwords</a></li>
                            <li><a href="{{ url_for('graph_users') }}">Kippo/Cowrie Top Users</a></li>
                            <li><a href="{{ url_for('graph_combos') }}">Kippo/Cowrie Top User/Passwords</a></li>
                            <li><a href="{{ url_for('graph_top_attackers') }}">Kippo/Cowrie Top Attackers</a></li>
                        </ul>
                    </li>
                </ul>

				
				
				
                <!-- Right Nav Section -->
                <ul class="right">
                    <li class="active"><a id="out-btn" href="#">LOGOUT</a></li>
                </ul>
                {% if current_user.has_role('admin') %}
                <ul class="right">
                    <li class=""><a id="out-btn" href="{{ url_for('ui.settings') }}">Settings</a></li>
                </ul>
                {% endif %}
            </section>
        </nav>
        {% endif %}
        {% block content %}{% endblock %}
        {% block footer %}
        <style>
            #footer {
                margin-top: 80px;
                margin-bottom: 80px;
                bottom: 0;
                width: 100%;
            }
        </style>
        <div class="row" id="footer">
            <div class="small-7 large-centered columns">
              <span><small><a href="https://github.com/CommunityHoneyNetwork">CommunityHoneyNetwork is an open source project!</a></small><span>
            </div>
        </div>
        {% endblock %}
        <script src="{{ url_for('static', filename='js/vendor/fastclick.js') }}"></script>
        <script>
            $(document).foundation();
        </script>
    </body>
</html><|MERGE_RESOLUTION|>--- conflicted
+++ resolved
@@ -25,22 +25,7 @@
                 <ul class="left">
                     <li><a href="{{ url_for('ui.deploy_mgmt') }}">Deploy</a></li>
                     <li><a href="{{ url_for('ui.get_attacks') }}">Attacks</a></li>
-<<<<<<< HEAD
-                    <li><a href="{{ url_for('ui.get_feeds', channel='snort.alerts') }}">Payloads</a></li>
-                    <li class="has-dropdown">
-                        <a href="{{ url_for('ui.get_rules') }}">Rules</a>
-                        <ul class="dropdown">
-                            <li><label>Manage</label></li>
-                            <li><a href="{{ url_for('ui.get_rules') }}">Activate/Deactivate</a></li>
-                            <li><a href="{{ url_for('ui.rule_sources_mgmt') }}">Sources</a></li>
-                            <li><label>Download</label></li>
-                            <li><a href="{{ url_for('api.get_rules', plaintext=true) }}">Live Render</a></li>
-                            <li><a href="{{ url_for('static', filename='mhn.rules') }}">Pre-Rendered</a></li>
-                        </ul>
-                    </li>
-=======
                     <li><a href="{{ url_for('ui.get_feeds', channel='dionaea.capture') }}">Payloads</a></li>
->>>>>>> bba1a891
                     <li class="has-dropdown">
                         <a href="{{ url_for('ui.get_sensors') }}">Sensors</a>
                         <ul class="dropdown">
